--- conflicted
+++ resolved
@@ -17,23 +17,13 @@
   gem.executables   = `git ls-files -- bin/*`.split("\n").map{ |f| File.basename(f) }
   gem.require_paths = ["lib"]
 
-<<<<<<< HEAD
-  gem.add_runtime_dependency "celluloid",     ">= 0.16.0"
-  gem.add_runtime_dependency "celluloid-zmq", ">= 0.16.0"
-  gem.add_runtime_dependency "reel"
-=======
   gem.add_runtime_dependency "celluloid",     "~> 0.15.2"
   gem.add_runtime_dependency "celluloid-zmq", "~> 0.16.0"
-  gem.add_runtime_dependency "reel", "~> 0.4.0"
-  gem.add_runtime_dependency "http", "~> 0.5.0"
->>>>>>> 835310cc
+  gem.add_runtime_dependency "reel",          "~> 0.4.0"
+  gem.add_runtime_dependency "http",          "~> 0.5.0"
   gem.add_runtime_dependency "celluloid-redis"
   gem.add_runtime_dependency "redis-namespace"
 
   gem.add_development_dependency "rake"
-<<<<<<< HEAD
-  gem.add_development_dependency "rspec", "~> 2.14.0"
-=======
   gem.add_development_dependency "rspec",     "~> 2.14.0"
->>>>>>> 835310cc
 end